--- conflicted
+++ resolved
@@ -2,21 +2,12 @@
     "world_size": 2,
     "master_addr": "10.10.10.1",
     "master_port": "9091",
-<<<<<<< HEAD
-    "username": "kai",
-    "shared_exec_args": {
-        "prompt_path": "/home/kai/ntu_paslab_llm/mixtral/prompts/short.json",
-        "n_prompts": 16,
-        "batch_size": 4,
-        "max_tokens": 128,
-=======
     "username": "muchichen",
     "shared_exec_args": {
         "prompt_path": "/home/muchichen/ntu_paslab_llm/mixtral/prompts/diverse_short.json",
         "n_prompts": 8,
         "batch_size": 1,
         "max_tokens": 1,
->>>>>>> b04c63c4
         "hide_resp": true
     },
     "nodes": {
@@ -28,11 +19,7 @@
             "model_path": "/mnt/llm_team/merlin_mixtral_weights/v0",
             "node_id": 0,
             "profile": true,
-<<<<<<< HEAD
-            "profiling_output": "v0_orig_moe_infer_test"
-=======
             "profiling_output": "n51-v0-bs1"
->>>>>>> b04c63c4
         },
         "10.10.10.2": {
             "ssh_port": 9046,
