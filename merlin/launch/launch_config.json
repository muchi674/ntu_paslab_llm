--- conflicted
+++ resolved
@@ -4,15 +4,9 @@
     "master_port": "9091",
     "username": "kai",
     "shared_exec_args": {
-<<<<<<< HEAD
-        "prompt_path": "/home/kai/ntu_paslab_llm/mixtral/prompts/diverse_short.json",
-        "n_prompts": 16,
-        "batch_size": 1,
-=======
         "prompt_path": "/home/muchichen/ntu_paslab_llm/merlin/prompts/mixtral_8x7b_128.json",
         "n_prompts": 64,
         "batch_size": 16,
->>>>>>> 8d60a15c
         "max_tokens": 128,
         "hide_resp": false
     },
