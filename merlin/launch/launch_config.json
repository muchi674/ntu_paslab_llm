{
    "world_size": 3,
    "master_addr": "10.10.10.1",
    "master_port": "9091",
    "username": "eric891224",
    "shared_exec_args": {
<<<<<<< HEAD
        "prompt_path": "~/ntu_paslab_llm/mixtral/prompts/diverse_short.json",
        "n_prompts": 2048,
        "batch_size": 256,
=======
        "prompt_path": "/home/muchichen/ntu_paslab_llm/mixtral/prompts/diverse_short.json",
        "n_prompts": 4,
        "batch_size": 1,
>>>>>>> 59d4f3ad
        "max_tokens": 128,
        "hide_resp": false
    },
    "nodes": {
        "10.10.10.1": {
            "ssh_port": 9051,
            "node_rank": 0,
            "ngpus": 2,
<<<<<<< HEAD
            "script": "~/ntu_paslab_llm/merlin/models/mixtral_8x7b_v0.py",
            "model_path": "/mnt/llm_team/merlin_mixtral_weights/v0-4-2-2",
            "node_id": 0,
            "profile": false,
            "profiling_output": "n51-v1.35-ctxsw"
=======
            "script": "~/ntu_paslab_llm/merlin/models/mixtral_8x7b_graph.py",
            "model_path": "/mnt/llm_team/merlin_mixtral_weights/v0-4-2-2",
            "node_id": 0,
            "profile": false,
            "profiling_output": "n51-v0-bs16"
>>>>>>> 59d4f3ad
        },
        "10.10.10.2": {
            "ssh_port": 9046,
            "node_rank": 1,
            "ngpus": 4,
<<<<<<< HEAD
            "script": "~/ntu_paslab_llm/merlin/models/mixtral_8x7b_v0.py",
            "model_path": "/mnt/disk2/llm_team/merlin_mixtral_weights/v0-4-2-2",
            "node_id": 1,
            "profile": false,
            "profiling_output": "n46-v1.35-ctxsw"
=======
            "script": "~/ntu_paslab_llm/merlin/models/mixtral_8x7b_graph.py",
            "model_path": "/mnt/disk2/llm_team/merlin_mixtral_weights/v0-4-2-2",
            "node_id": 1
>>>>>>> 59d4f3ad
        },
        "10.10.10.3": {
            "ssh_port": 9036,
            "node_rank": 2,
            "ngpus": 2,
<<<<<<< HEAD
            "script": "~/ntu_paslab_llm/merlin/models/mixtral_8x7b_v0.py",
            "model_path": "/mnt/data1/llm_team/merlin_mixtral_weights/v0-4-2-2",
            "node_id": 2,
            "profile": false,
            "profiling_output": "n46-v1.35-ctxsw"
=======
            "script": "~/ntu_paslab_llm/merlin/models/mixtral_8x7b_graph.py",
            "model_path": "/mnt/data1/llm_team/merlin_mixtral_weights/v0-4-2-2",
            "node_id": 2
>>>>>>> 59d4f3ad
        }
    }
}<|MERGE_RESOLUTION|>--- conflicted
+++ resolved
@@ -4,15 +4,9 @@
     "master_port": "9091",
     "username": "eric891224",
     "shared_exec_args": {
-<<<<<<< HEAD
         "prompt_path": "~/ntu_paslab_llm/mixtral/prompts/diverse_short.json",
         "n_prompts": 2048,
         "batch_size": 256,
-=======
-        "prompt_path": "/home/muchichen/ntu_paslab_llm/mixtral/prompts/diverse_short.json",
-        "n_prompts": 4,
-        "batch_size": 1,
->>>>>>> 59d4f3ad
         "max_tokens": 128,
         "hide_resp": false
     },
@@ -21,51 +15,31 @@
             "ssh_port": 9051,
             "node_rank": 0,
             "ngpus": 2,
-<<<<<<< HEAD
             "script": "~/ntu_paslab_llm/merlin/models/mixtral_8x7b_v0.py",
             "model_path": "/mnt/llm_team/merlin_mixtral_weights/v0-4-2-2",
             "node_id": 0,
             "profile": false,
             "profiling_output": "n51-v1.35-ctxsw"
-=======
-            "script": "~/ntu_paslab_llm/merlin/models/mixtral_8x7b_graph.py",
-            "model_path": "/mnt/llm_team/merlin_mixtral_weights/v0-4-2-2",
-            "node_id": 0,
-            "profile": false,
-            "profiling_output": "n51-v0-bs16"
->>>>>>> 59d4f3ad
         },
         "10.10.10.2": {
             "ssh_port": 9046,
             "node_rank": 1,
             "ngpus": 4,
-<<<<<<< HEAD
             "script": "~/ntu_paslab_llm/merlin/models/mixtral_8x7b_v0.py",
             "model_path": "/mnt/disk2/llm_team/merlin_mixtral_weights/v0-4-2-2",
             "node_id": 1,
             "profile": false,
             "profiling_output": "n46-v1.35-ctxsw"
-=======
-            "script": "~/ntu_paslab_llm/merlin/models/mixtral_8x7b_graph.py",
-            "model_path": "/mnt/disk2/llm_team/merlin_mixtral_weights/v0-4-2-2",
-            "node_id": 1
->>>>>>> 59d4f3ad
         },
         "10.10.10.3": {
             "ssh_port": 9036,
             "node_rank": 2,
             "ngpus": 2,
-<<<<<<< HEAD
             "script": "~/ntu_paslab_llm/merlin/models/mixtral_8x7b_v0.py",
             "model_path": "/mnt/data1/llm_team/merlin_mixtral_weights/v0-4-2-2",
             "node_id": 2,
             "profile": false,
             "profiling_output": "n46-v1.35-ctxsw"
-=======
-            "script": "~/ntu_paslab_llm/merlin/models/mixtral_8x7b_graph.py",
-            "model_path": "/mnt/data1/llm_team/merlin_mixtral_weights/v0-4-2-2",
-            "node_id": 2
->>>>>>> 59d4f3ad
         }
     }
 }